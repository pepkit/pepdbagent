import datetime
import logging
from typing import Any, Optional, List

from sqlalchemy import (
    BigInteger,
    FetchedValue,
    PrimaryKeyConstraint,
    Result,
    Select,
    String,
    event,
    select,
    TIMESTAMP,
    ForeignKey,
    ForeignKeyConstraint,
    UniqueConstraint,
)
from sqlalchemy.dialects.postgresql import JSON
from sqlalchemy.engine import URL, create_engine
from sqlalchemy.exc import ProgrammingError
from sqlalchemy.ext.compiler import compiles
from sqlalchemy.orm import (
    DeclarativeBase,
    Mapped,
    Session,
    mapped_column,
    relationship,
)

from pepdbagent.const import POSTGRES_DIALECT, PKG_NAME
from pepdbagent.exceptions import SchemaError

_LOGGER = logging.getLogger(PKG_NAME)


class BIGSERIAL(BigInteger):
    pass


@compiles(BIGSERIAL, POSTGRES_DIALECT)
def compile_bigserial_pg(type_, compiler, **kw):
    return "BIGSERIAL"


@compiles(JSON, POSTGRES_DIALECT)
def compile_jsonb_pg(type_, compiler, **kw):
    return "JSON"


class Base(DeclarativeBase):
    type_annotation_map = {datetime.datetime: TIMESTAMP(timezone=True)}


@event.listens_for(Base.metadata, "after_create")
def receive_after_create(target, connection, tables, **kw):
    """
    listen for the 'after_create' event
    """
    if tables:
        _LOGGER.info("A table was created")
    else:
        _LOGGER.info("A table was not created")


def deliver_description(context):
    try:
        return context.get_current_parameters()["project_value"]["_config"]["description"]
    except KeyError:
        return ""


class Projects(Base):
    __tablename__ = "projects"

    id: Mapped[int] = mapped_column(primary_key=True)
    namespace: Mapped[str] = mapped_column()
    name: Mapped[str] = mapped_column()
    tag: Mapped[str] = mapped_column()
    digest: Mapped[str] = mapped_column(String(32))
<<<<<<< HEAD
    config: Mapped[dict] = mapped_column(JSON, server_default=FetchedValue())
=======
    description: Mapped[Optional[str]] = mapped_column(
        default=deliver_description, onupdate=deliver_description
    )
    project_value: Mapped[dict] = mapped_column(JSON, server_default=FetchedValue())
>>>>>>> 53d7c030
    private: Mapped[bool]
    number_of_samples: Mapped[int]
    submission_date: Mapped[datetime.datetime]
    last_update_date: Mapped[datetime.datetime]
    pep_schema: Mapped[Optional[str]]
    samples_mapping: Mapped[List["Samples"]] = relationship(back_populates="sample_mapping")
    subsamples_mapping: Mapped[List["Subsamples"]] = relationship(back_populates="subsample_mapping")

    __table_args__ = (UniqueConstraint("namespace", "name", "tag"),)

class Samples(Base):
    __tablename__ = "samples"

    id: Mapped[int] = mapped_column(primary_key=True)
    sample: Mapped[dict] = mapped_column(JSON, server_default=FetchedValue())
    project_id = mapped_column(ForeignKey("projects.id"))
    sample_mapping: Mapped["Projects"] = relationship(back_populates="samples_mapping")

class Subsamples(Base):
    __tablename__ = "subsamples"

    id: Mapped[int] = mapped_column(primary_key=True)
    subsample: Mapped[dict] = mapped_column(JSON, server_default=FetchedValue())
    subsample_number: Mapped[int]
    project_id = mapped_column(ForeignKey("projects.id"))
    subsample_mapping: Mapped["Projects"] = relationship(back_populates="subsamples_mapping")


# class ProjectToSample(Base):
#     __tablename__ = "project_to_sample"
#
#     id: Mapped[int] = mapped_column(BIGSERIAL, server_default=FetchedValue(), primary_key=True)
#     projects_id = mapped_column(ForeignKey("projects.id"))



class BaseEngine:
    """
    A class with base methods, that are used in several classes. e.g. fetch_one or fetch_all
    """

    def __init__(
        self,
        *,
        host: str = "localhost",
        port: int = 5432,
        database: str = "pep-db",
        user: str = None,
        password: str = None,
        drivername: str = POSTGRES_DIALECT,
        dsn: str = None,
        echo: bool = False,
    ):
        """
        Initialize connection to the pep_db database. You can use The basic connection parameters
        or libpq connection string.
        :param host: database server address e.g., localhost or an IP address.
        :param port: the port number that defaults to 5432 if it is not provided.
        :param database: the name of the database that you want to connect.
        :param user: the username used to authenticate.
        :param password: password used to authenticate.
        :param drivername: driver used in
        :param dsn: libpq connection string using the dsn parameter
        (e.g. 'postgresql://user_name:password@host_name:port/db_name')
        """
        if not dsn:
            dsn = URL.create(
                host=host,
                port=port,
                database=database,
                username=user,
                password=password,
                drivername=drivername,
            )

        self._engine = create_engine(dsn, echo=echo)
        self.create_schema(self._engine)
        self.check_db_connection()

    def create_schema(self, engine=None):
        """
        Create sql schema in the database.

        :param engine: sqlalchemy engine [Default: None]
        :return: None
        """
        if not engine:
            engine = self._engine
        Base.metadata.create_all(engine)
        return None

    def session_execute(self, statement: Select) -> Result:
        """
        Execute statement using sqlalchemy statement

        :param statement: SQL query or a SQL expression that is constructed using
            SQLAlchemy's SQL expression language
        :return: query result represented with declarative base
        """
        _LOGGER.debug(f"Executing statement: {statement}")
        with Session(self._engine) as session:
            query_result = session.execute(statement)

        return query_result

    @property
    def session(self):
        """
        :return: started sqlalchemy session
        """
        return self._start_session()

    @property
    def engine(self):
        return self._engine

    def _start_session(self):
        session = Session(self.engine)
        try:
            session.execute(select(Projects).limit(1))
        except ProgrammingError:
            raise SchemaError()

        return session

    def check_db_connection(self):
        try:
            self.session_execute(select(Projects).limit(1))
        except ProgrammingError:
            raise SchemaError()<|MERGE_RESOLUTION|>--- conflicted
+++ resolved
@@ -1,6 +1,6 @@
 import datetime
 import logging
-from typing import Any, Optional, List
+from typing import Any, Optional
 
 from sqlalchemy import (
     BigInteger,
@@ -78,14 +78,11 @@
     name: Mapped[str] = mapped_column()
     tag: Mapped[str] = mapped_column()
     digest: Mapped[str] = mapped_column(String(32))
-<<<<<<< HEAD
-    config: Mapped[dict] = mapped_column(JSON, server_default=FetchedValue())
-=======
     description: Mapped[Optional[str]] = mapped_column(
         default=deliver_description, onupdate=deliver_description
     )
-    project_value: Mapped[dict] = mapped_column(JSON, server_default=FetchedValue())
->>>>>>> 53d7c030
+    # project_value: Mapped[dict] = mapped_column(JSON, server_default=FetchedValue())
+    config: Mapped[dict] = mapped_column(JSON, server_default=FetchedValue())
     private: Mapped[bool]
     number_of_samples: Mapped[int]
     submission_date: Mapped[datetime.datetime]
@@ -112,13 +109,6 @@
     subsample_number: Mapped[int]
     project_id = mapped_column(ForeignKey("projects.id"))
     subsample_mapping: Mapped["Projects"] = relationship(back_populates="subsamples_mapping")
-
-
-# class ProjectToSample(Base):
-#     __tablename__ = "project_to_sample"
-#
-#     id: Mapped[int] = mapped_column(BIGSERIAL, server_default=FetchedValue(), primary_key=True)
-#     projects_id = mapped_column(ForeignKey("projects.id"))
 
 
 
