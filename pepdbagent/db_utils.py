import datetime
import logging
from typing import Optional, List

from sqlalchemy import (
    BigInteger,
    FetchedValue,
    Result,
    Select,
    String,
    event,
    select,
    TIMESTAMP,
    ForeignKey,
    UniqueConstraint,
)
from sqlalchemy.dialects.postgresql import JSON
from sqlalchemy.engine import URL, create_engine
from sqlalchemy.exc import ProgrammingError
from sqlalchemy.ext.compiler import compiles
from sqlalchemy.orm import (
    DeclarativeBase,
    Mapped,
    Session,
    mapped_column,
    relationship,
)

from pepdbagent.const import POSTGRES_DIALECT, PKG_NAME
from pepdbagent.exceptions import SchemaError

_LOGGER = logging.getLogger(PKG_NAME)


class BIGSERIAL(BigInteger):
    pass


@compiles(BIGSERIAL, POSTGRES_DIALECT)
def compile_bigserial_pg(type_, compiler, **kw):
    return "BIGSERIAL"


@compiles(JSON, POSTGRES_DIALECT)
def compile_jsonb_pg(type_, compiler, **kw):
    return "JSON"


class Base(DeclarativeBase):
    type_annotation_map = {datetime.datetime: TIMESTAMP(timezone=True)}


@event.listens_for(Base.metadata, "after_create")
def receive_after_create(target, connection, tables, **kw):
    """
    listen for the 'after_create' event
    """
    if tables:
        _LOGGER.info("A table was created")
    else:
        _LOGGER.info("A table was not created")


# def deliver_description(context):
#     return context.get_current_parameters()["config"]["description"]


def deliver_update_date(context):
    return datetime.datetime.now(datetime.timezone.utc)


class Projects(Base):
    """
    Projects table representation in the database
    """

    __tablename__ = "projects"

    id: Mapped[int] = mapped_column(primary_key=True)
    namespace: Mapped[str] = mapped_column()
    name: Mapped[str] = mapped_column()
    tag: Mapped[str] = mapped_column()
    digest: Mapped[str] = mapped_column(String(32))
    description: Mapped[Optional[str]]
    config: Mapped[dict] = mapped_column(JSON, server_default=FetchedValue())
    private: Mapped[bool]
    number_of_samples: Mapped[int]
    submission_date: Mapped[datetime.datetime]
    last_update_date: Mapped[Optional[datetime.datetime]] = mapped_column(
        onupdate=deliver_update_date, default=deliver_update_date
    )
    pep_schema: Mapped[Optional[str]]
    pop: Mapped[Optional[bool]] = mapped_column(default=False)
    samples_mapping: Mapped[List["Samples"]] = relationship(
        back_populates="sample_mapping", cascade="all, delete-orphan"
    )
    subsamples_mapping: Mapped[List["Subsamples"]] = relationship(
        back_populates="subsample_mapping", cascade="all, delete-orphan"
    )
    stars_mapping: Mapped[List["Stars"]] = relationship(
        back_populates="project_mapping", cascade="all, delete-orphan"
    )
<<<<<<< HEAD
    views_mapping: Mapped[List["Views"]] = relationship(
        back_populates="project_mapping", cascade="all, delete-orphan"
=======
    # Self-referential relationship. The parent project is the one that was forked to create this one.
    forked_from_id: Mapped[Optional[int]] = mapped_column(
        ForeignKey("projects.id", ondelete="SET NULL"), nullable=True
    )
    forked_from_mapping = relationship(
        "Projects",
        back_populates="forked_to_mapping",
        remote_side=[id],
        single_parent=True,
        cascade="all",
    )

    forked_to_mapping = relationship(
        "Projects", back_populates="forked_from_mapping", cascade="all"
>>>>>>> 808b417e
    )

    __table_args__ = (UniqueConstraint("namespace", "name", "tag"),)


class Samples(Base):
    """
    Samples table representation in the database
    """

    __tablename__ = "samples"

    id: Mapped[int] = mapped_column(primary_key=True)
    sample: Mapped[dict] = mapped_column(JSON, server_default=FetchedValue())
    row_number: Mapped[int]
    project_id = mapped_column(ForeignKey("projects.id", ondelete="CASCADE"))
    sample_name: Mapped[Optional[str]] = mapped_column()
    sample_mapping: Mapped["Projects"] = relationship(back_populates="samples_mapping")

    views: Mapped[List["ViewSampleAssociation"]] = relationship(
        back_populates="sample", cascade="all, delete-orphan"
    )


class Subsamples(Base):
    """
    Subsamples table representation in the database
    """

    __tablename__ = "subsamples"

    id: Mapped[int] = mapped_column(primary_key=True)
    subsample: Mapped[dict] = mapped_column(JSON, server_default=FetchedValue())
    subsample_number: Mapped[int]
    row_number: Mapped[int]
    project_id = mapped_column(ForeignKey("projects.id", ondelete="CASCADE"))
    subsample_mapping: Mapped["Projects"] = relationship(back_populates="subsamples_mapping")


class User(Base):
    """
    User table representation in the database
    """

    __tablename__ = "users"

    id: Mapped[int] = mapped_column(primary_key=True)
    namespace: Mapped[str]
    stars_mapping: Mapped[List["Stars"]] = relationship(
        back_populates="user_mapping", cascade="all, delete-orphan"
    )


class Stars(Base):
    """
    FavoriteProjects table representation in the database
    """

    __tablename__ = "stars"

    user_id = mapped_column(ForeignKey("users.id", ondelete="CASCADE"), primary_key=True)
    project_id = mapped_column(ForeignKey("projects.id", ondelete="CASCADE"), primary_key=True)
    user_mapping: Mapped[List["User"]] = relationship(back_populates="stars_mapping")
    project_mapping: Mapped["Projects"] = relationship(back_populates="stars_mapping")


class Views(Base):
    """
    Views table representation in the database
    """

    __tablename__ = "views"

    id: Mapped[int] = mapped_column(primary_key=True)
    name: Mapped[str] = mapped_column()
    description: Mapped[Optional[str]]

    project_id = mapped_column(ForeignKey("projects.id", ondelete="CASCADE"))
    project_mapping = relationship("Projects", back_populates="views_mapping")

    samples: Mapped[List["ViewSampleAssociation"]] = relationship(
        back_populates="view", cascade="all, delete-orphan"
    )

    _table_args__ = (UniqueConstraint("namespace", "project_id"),)


class ViewSampleAssociation(Base):
    """
    Association table between views and samples
    """

    __tablename__ = "views_samples"

    sample_id = mapped_column(ForeignKey("samples.id", ondelete="CASCADE"), primary_key=True)
    view_id = mapped_column(ForeignKey("views.id", ondelete="CASCADE"), primary_key=True)
    sample: Mapped["Samples"] = relationship(back_populates="views")
    view: Mapped["Views"] = relationship(back_populates="samples")


class BaseEngine:
    """
    A class with base methods, that are used in several classes. e.g. fetch_one or fetch_all
    """

    def __init__(
        self,
        *,
        host: str = "localhost",
        port: int = 5432,
        database: str = "pep-db",
        user: str = None,
        password: str = None,
        drivername: str = POSTGRES_DIALECT,
        dsn: str = None,
        echo: bool = False,
    ):
        """
        Initialize connection to the pep_db database. You can use The basic connection parameters
        or libpq connection string.
        :param host: database server address e.g., localhost or an IP address.
        :param port: the port number that defaults to 5432 if it is not provided.
        :param database: the name of the database that you want to connect.
        :param user: the username used to authenticate.
        :param password: password used to authenticate.
        :param drivername: driver used in
        :param dsn: libpq connection string using the dsn parameter
        (e.g. 'postgresql://user_name:password@host_name:port/db_name')
        """
        if not dsn:
            dsn = URL.create(
                host=host,
                port=port,
                database=database,
                username=user,
                password=password,
                drivername=drivername,
            )

        self._engine = create_engine(dsn, echo=echo)
        self.create_schema(self._engine)
        self.check_db_connection()

    def create_schema(self, engine=None):
        """
        Create sql schema in the database.

        :param engine: sqlalchemy engine [Default: None]
        :return: None
        """
        if not engine:
            engine = self._engine
        Base.metadata.create_all(engine)
        return None

    def session_execute(self, statement: Select) -> Result:
        """
        Execute statement using sqlalchemy statement

        :param statement: SQL query or a SQL expression that is constructed using
            SQLAlchemy's SQL expression language
        :return: query result represented with declarative base
        """
        _LOGGER.debug(f"Executing statement: {statement}")
        with Session(self._engine) as session:
            query_result = session.execute(statement)

        return query_result

    @property
    def session(self):
        """
        :return: started sqlalchemy session
        """
        return self._start_session()

    @property
    def engine(self):
        return self._engine

    def _start_session(self):
        session = Session(self.engine)
        try:
            session.execute(select(Projects).limit(1))
        except ProgrammingError:
            raise SchemaError()

        return session

    def check_db_connection(self):
        try:
            self.session_execute(select(Projects).limit(1))
        except ProgrammingError:
            raise SchemaError()<|MERGE_RESOLUTION|>--- conflicted
+++ resolved
@@ -100,10 +100,10 @@
     stars_mapping: Mapped[List["Stars"]] = relationship(
         back_populates="project_mapping", cascade="all, delete-orphan"
     )
-<<<<<<< HEAD
     views_mapping: Mapped[List["Views"]] = relationship(
         back_populates="project_mapping", cascade="all, delete-orphan"
-=======
+    )
+
     # Self-referential relationship. The parent project is the one that was forked to create this one.
     forked_from_id: Mapped[Optional[int]] = mapped_column(
         ForeignKey("projects.id", ondelete="SET NULL"), nullable=True
@@ -118,7 +118,6 @@
 
     forked_to_mapping = relationship(
         "Projects", back_populates="forked_from_mapping", cascade="all"
->>>>>>> 808b417e
     )
 
     __table_args__ = (UniqueConstraint("namespace", "name", "tag"),)
