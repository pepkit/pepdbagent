--- conflicted
+++ resolved
@@ -230,27 +230,13 @@
 
             schema_obj.last_update_date = func.now()
 
-<<<<<<< HEAD
+
             schema_version_obj = SchemaVersions(
                 schema_id=schema_obj.id,
                 version=version,
                 schema_value=schema_value,
                 release_notes=release_notes,
                 contributors=contributors,
-=======
-    @staticmethod
-    def _add_condition(
-        statement: Select,
-        namespace: str = None,
-        search_str: str = None,
-    ) -> Select:
-        if search_str:
-            sql_search_str = f"%{search_str}%"
-            search_query = or_(
-                Schemas.name.ilike(sql_search_str),
-                Schemas.description.ilike(sql_search_str),
-                Schemas.namespace.ilike(sql_search_str),
->>>>>>> ac31c13a
             )
 
             for tag_name, tag_value in tags.items():
