import datetime
import os
import warnings

import peppy
import pytest
import pepdbagent

<<<<<<< HEAD
from pepdbagent.exceptions import FilterError, ProjectNotFoundError, ProjectNotInFavorites
from .conftest import DNS
=======
from pepdbagent.exceptions import FilterError, ProjectNotFoundError
from .conftest import DNS

>>>>>>> 439c78b3

DATA_PATH = os.path.join(
    os.path.dirname(os.path.dirname(os.path.abspath(__file__))),
    "tests",
    "data",
)


def get_path_to_example_file(namespace, project_name):
    return os.path.join(DATA_PATH, namespace, project_name, "project_config.yaml")


def db_setup():
    # Check if the database is setup
    try:
        pepdbagent.PEPDatabaseAgent(dsn=DNS)
    except Exception:
        warnings.warn(
            UserWarning(
                f"Skipping tests, because DB is not setup. {DNS}. To setup DB go to README.md"
            )
        )
        return False
    return True


@pytest.mark.skipif(
    not db_setup(),
    reason="DB is not setup",
)
class TestProject:
    """
    Test project methods
    """

    def test_create_project(self, initiate_empty_pepdb_con, list_of_available_peps):
        prj = peppy.Project(list_of_available_peps["namespace3"]["subtables"])
        initiate_empty_pepdb_con.project.create(
            prj, namespace="test", name="imply", overwrite=True
        )
        assert True

    @pytest.mark.parametrize(
        "namespace, name",
        [
            ["namespace1", "amendments1"],
            ["namespace1", "amendments2"],
            ["namespace1", "basic"],
            ["namespace2", "derive"],
            ["namespace2", "imply"],
            ["namespace3", "piface"],
            ["namespace3", "subtable2"],
        ],
    )
    def test_get_project(self, initiate_pepdb_con, namespace, name):
        kk = initiate_pepdb_con.project.get(namespace=namespace, name=name, tag="default")
        ff = peppy.Project(get_path_to_example_file(namespace, name))
        assert kk == ff

    @pytest.mark.parametrize(
        "namespace, name,tag",
        [
            ["incorrect_namespace", "amendments1", "default"],
            ["namespace1", "subtable2", "default"],
            ["namespace3", "basic", "default"],
            ["namespace3", "subtable2", "incorrect_tag"],
            ["namespace1", "incorrect_name", "default"],
        ],
    )
    def test_get_project_error(self, initiate_pepdb_con, namespace, name, tag):
        with pytest.raises(ProjectNotFoundError, match="Project does not exist."):
            kk = initiate_pepdb_con.project.get(namespace=namespace, name=name, tag=tag)

    @pytest.mark.parametrize(
        "namespace, name",
        [
            ["namespace1", "amendments1"],
            ["namespace1", "amendments2"],
            ["namespace2", "derive"],
            ["namespace2", "imply"],
        ],
    )
    def test_overwrite_project(self, initiate_pepdb_con, namespace, name):
        new_prj = initiate_pepdb_con.project.get(namespace="namespace1", name="basic")

        initiate_pepdb_con.project.create(
            project=new_prj,
            namespace=namespace,
            name=name,
            tag="default",
            overwrite=True,
        )

        assert initiate_pepdb_con.project.get(namespace=namespace, name=name) == new_prj

    @pytest.mark.parametrize(
        "namespace, name",
        [
            ["namespace1", "amendments1"],
            ["namespace1", "amendments2"],
            ["namespace2", "derive"],
            ["namespace2", "imply"],
        ],
    )
    def test_delete_project(self, initiate_pepdb_con, namespace, name):
        initiate_pepdb_con.project.delete(namespace=namespace, name=name, tag="default")

        with pytest.raises(ProjectNotFoundError, match="Project does not exist."):
            kk = initiate_pepdb_con.project.get(namespace=namespace, name=name, tag="default")


@pytest.mark.skipif(
    not db_setup(),
    reason="DB is not setup",
)
class TestProjectUpdate:
    @pytest.mark.parametrize(
        "namespace, name,new_name",
        [
            ["namespace1", "amendments1", "name1"],
            ["namespace1", "amendments2", "name2"],
            ["namespace2", "derive", "name3"],
            ["namespace1", "basic", "name4"],
            ["namespace2", "derive", "name5"],
        ],
    )
    def test_update_project_name(self, initiate_pepdb_con, namespace, name, new_name):
        initiate_pepdb_con.project.update(
            namespace=namespace,
            name=name,
            tag="default",
            update_dict={"name": new_name},
        )
        assert initiate_pepdb_con.project.exists(namespace=namespace, name=new_name, tag="default")

    @pytest.mark.parametrize(
        "namespace, name, new_tag",
        [
            ["namespace1", "amendments1", "tag1"],
            ["namespace1", "amendments2", "tag2"],
            ["namespace2", "derive", "tag3"],
            ["namespace1", "basic", "tag4"],
            ["namespace2", "derive", "tag5"],
        ],
    )
    def test_update_project_tag(self, initiate_pepdb_con, namespace, name, new_tag):
        initiate_pepdb_con.project.update(
            namespace=namespace,
            name=name,
            tag="default",
            update_dict={"tag": new_tag},
        )
        assert initiate_pepdb_con.project.exists(namespace=namespace, name=name, tag=new_tag)

    @pytest.mark.parametrize(
        "namespace, name, new_description",
        [
            ["namespace1", "amendments1", "desc1 f"],
            ["namespace1", "amendments2", "desc2 f"],
            ["namespace2", "derive", "desc3 f"],
            ["namespace1", "basic", "desc4 f"],
            ["namespace2", "derive", "desc5 f"],
        ],
    )
    def test_update_project_description(
        self, initiate_pepdb_con, namespace, name, new_description
    ):
        prj = initiate_pepdb_con.project.get(namespace=namespace, name=name)
        prj.description = new_description
        initiate_pepdb_con.project.update(
            namespace=namespace,
            name=name,
            tag="default",
            update_dict={"project": prj},
        )

        assert (
            initiate_pepdb_con.project.get(namespace=namespace, name=name).description
            == new_description
        )

    @pytest.mark.parametrize(
        "namespace, name",
        [
            ["namespace1", "amendments1"],
            ["namespace1", "amendments2"],
            ["namespace2", "derive"],
            ["namespace2", "imply"],
        ],
    )
    def test_update_whole_project(self, initiate_pepdb_con, namespace, name):
        new_prj = initiate_pepdb_con.project.get(namespace="namespace1", name="basic")
        # update name. If name is different, it will update name too
        new_prj.name = name
        initiate_pepdb_con.project.update(
            namespace=namespace,
            name=name,
            tag="default",
            update_dict={"project": new_prj},
        )

        assert initiate_pepdb_con.project.get(namespace=namespace, name=name) == new_prj

    @pytest.mark.parametrize(
        "namespace, name, pep_schema",
        [
            ["namespace1", "amendments1", "schema1"],
            ["namespace1", "amendments2", "schema2"],
            ["namespace2", "derive", "schema3"],
            ["namespace1", "basic", "schema4"],
            ["namespace2", "derive", "schema5"],
        ],
    )
    def test_update_pep_schema(self, initiate_pepdb_con, namespace, name, pep_schema):
        initiate_pepdb_con.project.update(
            namespace=namespace,
            name=name,
            tag="default",
            update_dict={"pep_schema": pep_schema},
        )
        res = initiate_pepdb_con.annotation.get(namespace, name, "default")
        assert res.results[0].pep_schema == pep_schema

    @pytest.mark.parametrize(
        "namespace, name",
        [
            ["namespace1", "amendments1"],
        ],
    )
    def test_update_project_private(self, initiate_pepdb_con, namespace, name):
        initiate_pepdb_con.project.update(
            namespace=namespace,
            name=name,
            tag="default",
            update_dict={"is_private": True},
        )

        is_private = (
            initiate_pepdb_con.annotation.get(
                namespace=namespace, name=name, tag="default", admin=[namespace]
            )
            .results[0]
            .is_private
        )
        assert is_private is True


@pytest.mark.skipif(
    not db_setup(),
    reason="DB is not setup",
)
class TestAnnotation:
    """
    Test function within annotation class
    """

    @pytest.mark.parametrize(
        "namespace, name",
        [
            ["namespace1", "amendments1"],
            ["namespace1", "amendments2"],
            ["namespace2", "derive"],
            ["namespace2", "imply"],
            ["namespace3", "subtable1"],
        ],
    )
    def test_annotation_of_one_project(self, initiate_pepdb_con, namespace, name):
        result = initiate_pepdb_con.annotation.get(
            namespace=namespace,
            name=name,
            tag="default",
        )
        assert result.results[0].namespace == namespace

    @pytest.mark.parametrize(
        "namespace, n_projects",
        [
            ["namespace1", 6],
            ["namespace2", 8],
            ["namespace3", 10],
            ["private", 0],
            ["private_test", 0],
        ],
    )
    def test_annotation_all(self, initiate_pepdb_con, namespace, n_projects):
        result = initiate_pepdb_con.annotation.get(
            namespace=namespace,
        )
        assert result.count == n_projects
        assert len(result.results) == n_projects

    @pytest.mark.parametrize(
        "namespace, n_projects",
        [
            ["namespace1", 6],
            ["namespace2", 8],
            ["namespace3", 10],
            ["private", 0],
            ["private_test", 6],
        ],
    )
    @pytest.mark.parametrize("admin", ("private_test", ["private_test", "bbb"]))
    def test_annotation_all_private(self, initiate_pepdb_con, namespace, n_projects, admin):
        result = initiate_pepdb_con.annotation.get(namespace=namespace, admin=admin)
        assert result.count == n_projects
        assert len(result.results) == n_projects

    @pytest.mark.parametrize(
        "namespace, limit, n_projects",
        [
            ["namespace1", 3, 6],
            ["namespace2", 2, 8],
            ["namespace3", 8, 10],
            ["private", 0, 0],
            ["private_test", 5, 6],
        ],
    )
    @pytest.mark.parametrize("admin", ("private_test", ["private_test", "bbb"]))
    def test_annotation_limit(self, initiate_pepdb_con, namespace, limit, admin, n_projects):
        result = initiate_pepdb_con.annotation.get(namespace=namespace, admin=admin, limit=limit)
        assert result.count == n_projects
        assert len(result.results) == limit

    @pytest.mark.parametrize(
        "namespace, order_by, first_name",
        [
            ["namespace1", "name", "amendments1"],
            ["namespace2", "name", "biocproject_exceptions"],
            ["namespace3", "name", "node_alias"],
            ["private_test", "name", "amendments1"],
        ],
    )
    @pytest.mark.parametrize("admin", ["private_test"])
    def test_order_by(self, initiate_pepdb_con, namespace, admin, order_by, first_name):
        result = initiate_pepdb_con.annotation.get(
            namespace=namespace, admin=admin, order_by=order_by
        )
        assert result.results[0].name == first_name

    @pytest.mark.parametrize(
        "namespace, order_by, last_name",
        [
            ["namespace1", "name", "biocproject"],
            ["namespace2", "name", "imports"],
            ["namespace3", "name", "subtables"],
            ["private_test", "name", "subtable3"],
        ],
    )
    @pytest.mark.parametrize("admin", ["private_test"])
    def test_order_by_desc(self, initiate_pepdb_con, namespace, admin, order_by, last_name):
        result = initiate_pepdb_con.annotation.get(
            namespace=namespace,
            admin=admin,
            order_by=order_by,
            order_desc=True,
        )
        assert result.results[0].name == last_name

    @pytest.mark.parametrize(
        "namespace, query, found_number",
        [
            ["namespace1", "ame", 2],
            ["namespace2", "proj", 2],
            ["namespace3", "ABLE", 6],
            ["private_test", "a", 0],
            [None, "re", 2],
        ],
    )
    def test_name_search(self, initiate_pepdb_con, namespace, query, found_number):
        result = initiate_pepdb_con.annotation.get(namespace=namespace, query=query)
        assert len(result.results) == found_number

    @pytest.mark.parametrize(
        "namespace, query, found_number",
        [
            ["namespace1", "ame", 2],
            ["namespace2", "proj", 2],
            ["namespace3", "ABLE", 6],
            ["private_test", "b", 2],
            [None, "re", 3],
        ],
    )
    def test_name_search_private(self, initiate_pepdb_con, namespace, query, found_number):
        result = initiate_pepdb_con.annotation.get(
            namespace=namespace, query=query, admin="private_test"
        )
        assert len(result.results) == found_number

    @pytest.mark.parametrize(
        "namespace, name",
        [
            ["namespace1", "amendments1"],
            ["namespace1", "amendments2"],
            ["namespace2", "derive"],
            ["namespace2", "imply"],
            ["namespace3", "subtable1"],
        ],
    )
    def test_all_annotations_are_returned(self, initiate_pepdb_con, namespace, name):
        result = initiate_pepdb_con.annotation.get(
            namespace=namespace,
            name=name,
            tag="default",
        )
        assert result.results[0].model_fields_set == {
            "is_private",
            "tag",
            "namespace",
            "digest",
            "description",
            "number_of_samples",
            "name",
            "last_update_date",
            "submission_date",
            "pep_schema",
            "pop",
        }

    @pytest.mark.parametrize(
        "namespace, query, found_number",
        [
            ["namespace1", "ame", 2],
            [None, "re", 3],
        ],
    )
    def test_search_filter_success(self, initiate_pepdb_con, namespace, query, found_number):
        date_now = datetime.datetime.now()
        date_old = datetime.datetime.now() - datetime.timedelta(days=5)
        result = initiate_pepdb_con.annotation.get(
            namespace=namespace,
            query=query,
            admin="private_test",
            filter_by="submission_date",
            filter_start_date=date_old.strftime("%Y/%m/%d"),
            filter_end_date=date_now.strftime("%Y/%m/%d"),
        )
        assert len(result.results) == found_number

    @pytest.mark.parametrize(
        "namespace, query, found_number",
        [
            ["namespace1", "ame", 0],
            [None, "re", 0],
        ],
    )
    def test_search_filter_zero_prj(self, initiate_pepdb_con, namespace, query, found_number):
        date_now = datetime.datetime.now() - datetime.timedelta(days=2)
        date_old = date_now - datetime.timedelta(days=2)
        result = initiate_pepdb_con.annotation.get(
            namespace=namespace,
            query=query,
            admin="private_test",
            filter_by="submission_date",
            filter_start_date=date_old.strftime("%Y/%m/%d"),
            filter_end_date=date_now.strftime("%Y/%m/%d"),
        )
        assert len(result.results) == found_number

    @pytest.mark.parametrize(
        "namespace, query, found_number",
        [
            ["namespace1", "ame", 2],
        ],
    )
    def test_search_incorrect_filter_by_string(
        self, initiate_pepdb_con, namespace, query, found_number
    ):
        date_now = datetime.datetime.now() - datetime.timedelta(days=2)
        date_old = date_now - datetime.timedelta(days=2)
        with pytest.raises(FilterError):
            result = initiate_pepdb_con.annotation.get(
                namespace=namespace,
                query=query,
                admin="private_test",
                filter_by="incorrect",
                filter_start_date=date_old.strftime("%Y/%m/%d"),
                filter_end_date=date_now.strftime("%Y/%m/%d"),
            )


@pytest.mark.skipif(
    not db_setup(),
    reason="DB is not setup",
)
class TestNamespace:
    """
    Test function within namespace class
    """

    def test_annotation(self, initiate_pepdb_con):
        result = initiate_pepdb_con.namespace.get()
        assert len(result.results) == 3

    def test_annotation_private(self, initiate_pepdb_con):
        result = initiate_pepdb_con.namespace.get(admin="private_test")
        assert len(result.results) == 4

    def test_namespace_info(self, initiate_pepdb_con):
        initiate_pepdb_con.project.update(
            namespace="private_test",
            name="derive",
            tag="default",
            update_dict={"is_private": False},
        )
        result = initiate_pepdb_con.namespace.info()
        assert len(result.results) == 4
        assert result.results[3].number_of_projects == 1


@pytest.mark.skipif(
    not db_setup(),
    reason="DB is not setup",
)
class TestFavorites:
    """
    Test function within user class
    """

    def test_add_projects_to_favorites(self, initiate_pepdb_con):
        result = initiate_pepdb_con.annotation.get(
            namespace="namespace1",
        )
        for project in result.results:
            initiate_pepdb_con.user.add_to_favorites(
                "random_namespace", project.namespace, project.name, "default"
            )
        fav_results = initiate_pepdb_con.user.get_favorites("random_namespace")

        assert fav_results.count == len(result.results)

        # This can fail if the order of the results is different
        assert fav_results.results[0].namespace == result.results[0].namespace

    def test_count_project_none(self, initiate_pepdb_con):
        result = initiate_pepdb_con.user.get_favorites("private_test")
        assert result.count == 0

    @pytest.mark.parametrize(
        "namespace, name",
        [
            ["namespace1", "amendments1"],
        ],
    )
    def test_count_project_one(self, initiate_pepdb_con, namespace, name):
        initiate_pepdb_con.user.add_to_favorites(namespace, namespace, name, "default")
        result = initiate_pepdb_con.user.get_favorites("namespace1")
        assert result.count == 1
        result1 = initiate_pepdb_con.user.get_favorites("private_test")
        assert result1.count == 0

    @pytest.mark.parametrize(
        "namespace, name",
        [
            ["namespace1", "amendments1"],
        ],
    )
    def test_remove_from_favorite(self, initiate_pepdb_con, namespace, name):
        initiate_pepdb_con.user.add_to_favorites("namespace1", namespace, name, "default")
        initiate_pepdb_con.user.add_to_favorites("namespace1", namespace, "amendments2", "default")
        result = initiate_pepdb_con.user.get_favorites("namespace1")
        assert result.count == len(result.results) == 2
        initiate_pepdb_con.user.remove_from_favorites("namespace1", namespace, name, "default")
        result = initiate_pepdb_con.user.get_favorites("namespace1")
        assert result.count == len(result.results) == 1

    @pytest.mark.parametrize(
        "namespace, name",
        [
            ["namespace1", "amendments1"],
        ],
    )
    def test_remove_from_favorite_error(self, initiate_pepdb_con, namespace, name):
        with pytest.raises(ProjectNotInFavorites):
            initiate_pepdb_con.user.remove_from_favorites("namespace1", namespace, name, "default")<|MERGE_RESOLUTION|>--- conflicted
+++ resolved
@@ -6,14 +6,9 @@
 import pytest
 import pepdbagent
 
-<<<<<<< HEAD
-from pepdbagent.exceptions import FilterError, ProjectNotFoundError, ProjectNotInFavorites
-from .conftest import DNS
-=======
 from pepdbagent.exceptions import FilterError, ProjectNotFoundError
-from .conftest import DNS
-
->>>>>>> 439c78b3
+
+DNS = "postgresql://postgres:docker@localhost:5432/pep-db"
 
 DATA_PATH = os.path.join(
     os.path.dirname(os.path.dirname(os.path.abspath(__file__))),
@@ -85,7 +80,7 @@
     )
     def test_get_project_error(self, initiate_pepdb_con, namespace, name, tag):
         with pytest.raises(ProjectNotFoundError, match="Project does not exist."):
-            kk = initiate_pepdb_con.project.get(namespace=namespace, name=name, tag=tag)
+            initiate_pepdb_con.project.get(namespace=namespace, name=name, tag=tag)
 
     @pytest.mark.parametrize(
         "namespace, name",
@@ -122,7 +117,7 @@
         initiate_pepdb_con.project.delete(namespace=namespace, name=name, tag="default")
 
         with pytest.raises(ProjectNotFoundError, match="Project does not exist."):
-            kk = initiate_pepdb_con.project.get(namespace=namespace, name=name, tag="default")
+            initiate_pepdb_con.project.get(namespace=namespace, name=name, tag="default")
 
 
 @pytest.mark.skipif(
@@ -440,7 +435,7 @@
         ],
     )
     def test_search_filter_success(self, initiate_pepdb_con, namespace, query, found_number):
-        date_now = datetime.datetime.now()
+        date_now = datetime.datetime.now() + datetime.timedelta(days=1)
         date_old = datetime.datetime.now() - datetime.timedelta(days=5)
         result = initiate_pepdb_con.annotation.get(
             namespace=namespace,
@@ -484,7 +479,7 @@
         date_now = datetime.datetime.now() - datetime.timedelta(days=2)
         date_old = date_now - datetime.timedelta(days=2)
         with pytest.raises(FilterError):
-            result = initiate_pepdb_con.annotation.get(
+            initiate_pepdb_con.annotation.get(
                 namespace=namespace,
                 query=query,
                 admin="private_test",
@@ -494,10 +489,6 @@
             )
 
 
-@pytest.mark.skipif(
-    not db_setup(),
-    reason="DB is not setup",
-)
 class TestNamespace:
     """
     Test function within namespace class
